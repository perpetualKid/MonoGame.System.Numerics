--- conflicted
+++ resolved
@@ -1,551 +1,545 @@
-#region License
-/*
-Microsoft Public License (Ms-PL)
-MonoGame - Copyright © 2009 The MonoGame Team
-
-All rights reserved.
-
-This license governs use of the accompanying software. If you use the software, you accept this license. If you do not
-accept the license, do not use the software.
-
-1. Definitions
-The terms "reproduce," "reproduction," "derivative works," and "distribution" have the same meaning here as under 
-U.S. copyright law.
-
-A "contribution" is the original software, or any additions or changes to the software.
-A "contributor" is any person that distributes its contribution under this license.
-"Licensed patents" are a contributor's patent claims that read directly on its contribution.
-
-2. Grant of Rights
-(A) Copyright Grant- Subject to the terms of this license, including the license conditions and limitations in section 3, 
-each contributor grants you a non-exclusive, worldwide, royalty-free copyright license to reproduce its contribution, prepare derivative works of its contribution, and distribute its contribution or any derivative works that you create.
-(B) Patent Grant- Subject to the terms of this license, including the license conditions and limitations in section 3, 
-each contributor grants you a non-exclusive, worldwide, royalty-free license under its licensed patents to make, have made, use, sell, offer for sale, import, and/or otherwise dispose of its contribution in the software or derivative works of the contribution in the software.
-
-3. Conditions and Limitations
-(A) No Trademark License- This license does not grant you rights to use any contributors' name, logo, or trademarks.
-(B) If you bring a patent claim against any contributor over patents that you claim are infringed by the software, 
-your patent license from such contributor to the software ends automatically.
-(C) If you distribute any portion of the software, you must retain all copyright, patent, trademark, and attribution 
-notices that are present in the software.
-(D) If you distribute any portion of the software in source code form, you may do so only under this license by including 
-a complete copy of this license with your distribution. If you distribute any portion of the software in compiled or object 
-code form, you may only do so under a license that complies with this license.
-(E) The software is licensed "as-is." You bear the risk of using it. The contributors give no express warranties, guarantees
-or conditions. You may have additional consumer rights under your local laws which this license cannot change. To the extent
-permitted under your local laws, the contributors exclude the implied warranties of merchantability, fitness for a particular
-purpose and non-infringement.
-*/
-#endregion License
-
-using System;
-using System.Drawing;
-using System.Runtime.InteropServices;
-using System.IO;
-
-using Android.Graphics;
-
-using Java.Nio;
-using GL11 = OpenTK.Graphics.ES11.GL;
-using GL20 = OpenTK.Graphics.ES20.GL;
-using ALL11 = OpenTK.Graphics.ES11.All;
-using ALL20 = OpenTK.Graphics.ES20.All;
-
-using Buffer = System.Buffer;
-
-
-namespace Microsoft.Xna.Framework.Graphics
-{
-    internal class ESTexture2D : IDisposable, IPrimaryThreadLoaded
-    {
-        private uint _name;
-        private Size _size = new Size(0, 0);
-        private int _width, _height;
-        private SurfaceFormat _format;
-        private float _maxS, _maxT;
-        // Stored until texture is created
-        private Bitmap _originalBitmap;
-        private ALL11 _originalFilter;
-		private ALL11 _originalWrap;
-
-		internal Size Size
-		{
-			get { return _size;}
-		}
-		
-		public ESTexture2D(byte[] data, SurfaceFormat pixelFormat, int width, int height, Size size, ALL11 filter)
-        {
-
-			if (GraphicsDevice.OpenGLESVersion != OpenTK.Graphics.GLContextVersion.Gles2_0)
-            {
-				using(Bitmap bm = Bitmap.CreateBitmap(width, height, Bitmap.Config.Argb8888))
-				{
-					using (var buffer = ByteBuffer.Wrap(data))
-					{
-				      bm.CopyPixelsFromBuffer(buffer);
-					}
-				    InitWithBitmap(bm, filter);            
-				}
-			}
-			else
-			{
-				var imagePtr = IntPtr.Zero;
-				try 
-				{
-					imagePtr = Marshal.AllocHGlobal (data.Length);
-					Marshal.Copy (data, 0, imagePtr, data.Length);	
-					InitWithData(imagePtr, pixelFormat, width, height, size, filter);
-				}
-				finally 
-				{		
-					Marshal.FreeHGlobal (imagePtr);
-				}
-			}
-        }
-
-        public ESTexture2D(IntPtr data, SurfaceFormat pixelFormat, int width, int height, Size size, ALL11 filter)
-        {			
-			InitWithData(data, pixelFormat, width, height, size, filter);
-		}
-
-        public ESTexture2D(Bitmap image, ALL11 filter)
-        {
-			InitWithBitmap(image, filter);		
-        }
-
-        public void InitWithBitmap(Bitmap imageSource, ALL11 filter)
-        {
-			// The default wrap mode is Repeat
-			InitWithBitmap(imageSource, filter, ALL11.Repeat);
-		}
-
-		public void InitWithBitmap(Bitmap imageSource, ALL11 filter, ALL11 wrap)
-		{
-			//TODO:  Android.Opengl.GLUtils.GetInternalFormat()
-
-            _format = SurfaceFormat.Color;
-            if (imageSource.HasAlpha)
-                _format = SurfaceFormat.Color;
-
-			if (GraphicsDevice.OpenGLESVersion == OpenTK.Graphics.GLContextVersion.Gles2_0)
-            {
-                _width = imageSource.Width;
-                _height = imageSource.Height;
-
-				// There are rules for npot textures that we must abide by (wrap = ClampToEdge and filter = Nearest or Linear)
-				if (!MathHelper.IsPowerOfTwo(_width) || !MathHelper.IsPowerOfTwo(_height))
-				{
-					filter = ALL11.Linear;
-					wrap = ALL11.ClampToEdge;
-				}
-            }
-            else
-            {
-                //scale up bitmap to be power of 2 dimensions but dont exceed 1024x1024.
-                //Note: may not have to do this with OpenGL 2+
-                _width = (int)Math.Pow(2, Math.Min(10, Math.Ceiling(Math.Log10(imageSource.Width) / Math.Log10(2))));
-                _height = (int)Math.Pow(2, Math.Min(10, Math.Ceiling(Math.Log10(imageSource.Height) / Math.Log10(2))));
-            }
-
-            _size.Width = _width;
-            _size.Height = _height;
-
-            if (GraphicsDevice.OpenGLESVersion ==
-                OpenTK.Graphics.GLContextVersion.Gles2_0)
-            {
-                GL20.GenTextures(1, ref _name);
-            }
-            else
-            {
-                GL11.GenTextures(1, ref _name);
-            }
-
-            if (_name == 0)
-            {
-                _originalBitmap = imageSource;
-                _originalFilter = filter;
-				_originalWrap = wrap;
-                PrimaryThreadLoader.AddToList(this);
-            }
-            else
-            {
-                using (
-                    Bitmap imagePadded = Bitmap.CreateBitmap(_width, _height,
-                                                             Bitmap.Config.Argb8888)
-                    )
-                {
-                    Canvas can = new Canvas(imagePadded);
-                    can.DrawARGB(0, 0, 0, 0);					
+#region License
+/*
+Microsoft Public License (Ms-PL)
+MonoGame - Copyright © 2009 The MonoGame Team
+
+All rights reserved.
+
+This license governs use of the accompanying software. If you use the software, you accept this license. If you do not
+accept the license, do not use the software.
+
+1. Definitions
+The terms "reproduce," "reproduction," "derivative works," and "distribution" have the same meaning here as under 
+U.S. copyright law.
+
+A "contribution" is the original software, or any additions or changes to the software.
+A "contributor" is any person that distributes its contribution under this license.
+"Licensed patents" are a contributor's patent claims that read directly on its contribution.
+
+2. Grant of Rights
+(A) Copyright Grant- Subject to the terms of this license, including the license conditions and limitations in section 3, 
+each contributor grants you a non-exclusive, worldwide, royalty-free copyright license to reproduce its contribution, prepare derivative works of its contribution, and distribute its contribution or any derivative works that you create.
+(B) Patent Grant- Subject to the terms of this license, including the license conditions and limitations in section 3, 
+each contributor grants you a non-exclusive, worldwide, royalty-free license under its licensed patents to make, have made, use, sell, offer for sale, import, and/or otherwise dispose of its contribution in the software or derivative works of the contribution in the software.
+
+3. Conditions and Limitations
+(A) No Trademark License- This license does not grant you rights to use any contributors' name, logo, or trademarks.
+(B) If you bring a patent claim against any contributor over patents that you claim are infringed by the software, 
+your patent license from such contributor to the software ends automatically.
+(C) If you distribute any portion of the software, you must retain all copyright, patent, trademark, and attribution 
+notices that are present in the software.
+(D) If you distribute any portion of the software in source code form, you may do so only under this license by including 
+a complete copy of this license with your distribution. If you distribute any portion of the software in compiled or object 
+code form, you may only do so under a license that complies with this license.
+(E) The software is licensed "as-is." You bear the risk of using it. The contributors give no express warranties, guarantees
+or conditions. You may have additional consumer rights under your local laws which this license cannot change. To the extent
+permitted under your local laws, the contributors exclude the implied warranties of merchantability, fitness for a particular
+purpose and non-infringement.
+*/
+#endregion License
+
+using System;
+using System.Drawing;
+using System.Runtime.InteropServices;
+using System.IO;
+
+using Android.Graphics;
+
+using Java.Nio;
+using GL11 = OpenTK.Graphics.ES11.GL;
+using GL20 = OpenTK.Graphics.ES20.GL;
+using ALL11 = OpenTK.Graphics.ES11.All;
+using ALL20 = OpenTK.Graphics.ES20.All;
+
+using Buffer = System.Buffer;
+
+
+namespace Microsoft.Xna.Framework.Graphics
+{
+    internal class ESTexture2D : IDisposable, IPrimaryThreadLoaded
+    {
+        private uint _name;
+        private Size _size = new Size(0, 0);
+        private int _width, _height;
+        private SurfaceFormat _format;
+        private float _maxS, _maxT;
+        // Stored until texture is created
+        private Bitmap _originalBitmap;
+        private ALL11 _originalFilter;
+		private ALL11 _originalWrap;
+
+		internal Size Size
+		{
+			get { return _size;}
+		}
+		
+		public ESTexture2D(byte[] data, SurfaceFormat pixelFormat, int width, int height, Size size, ALL11 filter)
+        {
+
+			if (GraphicsDevice.OpenGLESVersion != OpenTK.Graphics.GLContextVersion.Gles2_0)
+            {
+				using(Bitmap bm = Bitmap.CreateBitmap(width, height, Bitmap.Config.Argb8888))
+				{
+					using (var buffer = ByteBuffer.Wrap(data))
+					{
+				      bm.CopyPixelsFromBuffer(buffer);
+					}
+				    InitWithBitmap(bm, filter);            
+				}
+			}
+			else
+			{
+				var imagePtr = IntPtr.Zero;
+				try 
+				{
+					imagePtr = Marshal.AllocHGlobal (data.Length);
+					Marshal.Copy (data, 0, imagePtr, data.Length);	
+					InitWithData(imagePtr, pixelFormat, width, height, size, filter);
+				}
+				finally 
+				{		
+					Marshal.FreeHGlobal (imagePtr);
+				}
+			}
+        }
+
+        public ESTexture2D(IntPtr data, SurfaceFormat pixelFormat, int width, int height, Size size, ALL11 filter)
+        {			
+			InitWithData(data, pixelFormat, width, height, size, filter);
+		}
+
+        public ESTexture2D(Bitmap image, ALL11 filter)
+        {
+			InitWithBitmap(image, filter);		
+        }
+
+        public void InitWithBitmap(Bitmap imageSource, ALL11 filter)
+        {
+			// The default wrap mode is Repeat
+			InitWithBitmap(imageSource, filter, ALL11.Repeat);
+		}
+
+		public void InitWithBitmap(Bitmap imageSource, ALL11 filter, ALL11 wrap)
+		{
+			//TODO:  Android.Opengl.GLUtils.GetInternalFormat()
+
+            _format = SurfaceFormat.Color;
+            if (imageSource.HasAlpha)
+                _format = SurfaceFormat.Color;
+
+			if (GraphicsDevice.OpenGLESVersion == OpenTK.Graphics.GLContextVersion.Gles2_0)
+            {
+                _width = imageSource.Width;
+                _height = imageSource.Height;
+
+				// There are rules for npot textures that we must abide by (wrap = ClampToEdge and filter = Nearest or Linear)
+				if (!MathHelper.IsPowerOfTwo(_width) || !MathHelper.IsPowerOfTwo(_height))
+				{
+					filter = ALL11.Linear;
+					wrap = ALL11.ClampToEdge;
+				}
+            }
+            else
+            {
+                //scale up bitmap to be power of 2 dimensions but dont exceed 1024x1024.
+                //Note: may not have to do this with OpenGL 2+
+                _width = (int)Math.Pow(2, Math.Min(10, Math.Ceiling(Math.Log10(imageSource.Width) / Math.Log10(2))));
+                _height = (int)Math.Pow(2, Math.Min(10, Math.Ceiling(Math.Log10(imageSource.Height) / Math.Log10(2))));
+            }
+
+            _size.Width = _width;
+            _size.Height = _height;
+
+            if (GraphicsDevice.OpenGLESVersion ==
+                OpenTK.Graphics.GLContextVersion.Gles2_0)
+            {
+                GL20.GenTextures(1, ref _name);
+            }
+            else
+            {
+                GL11.GenTextures(1, ref _name);
+            }
+
+            if (_name == 0)
+            {
+                _originalBitmap = imageSource;
+                _originalFilter = filter;
+				_originalWrap = wrap;
+                PrimaryThreadLoader.AddToList(this);
+            }
+            else
+            {
+                using (
+                    Bitmap imagePadded = Bitmap.CreateBitmap(_width, _height,
+                                                             Bitmap.Config.Argb8888)
+                    )
+                {
+                    Canvas can = new Canvas(imagePadded);
+                    can.DrawARGB(0, 0, 0, 0);					
 
                     if(AndroidCompatibility.ScaleImageToPowerOf2)
                         can.DrawBitmap(imageSource, new Rect(0, 0, imageSource.Width, imageSource.Height),  new Rect(0, 0, _width, _height), null); //Scale to texture
                     else
                         can.DrawBitmap(imageSource, 0, 0, null);
 
-                    if (GraphicsDevice.OpenGLESVersion ==
-                        OpenTK.Graphics.GLContextVersion.Gles2_0)
-                    {
-                        GL20.BindTexture(ALL20.Texture2D, _name);
-                        GL20.TexParameter(ALL20.Texture2D, ALL20.TextureMinFilter,
-                                          (int)filter);
-                        GL20.TexParameter(ALL20.Texture2D, ALL20.TextureMagFilter,
-                                          (int)filter);
-						GL20.TexParameter(ALL20.Texture2D, ALL20.TextureWrapS, (int)wrap);
-						GL20.TexParameter(ALL20.Texture2D, ALL20.TextureWrapT, (int)wrap);
-						Android.Opengl.GLUtils.TexImage2D((int)ALL20.Texture2D, 0,
-                                                          imagePadded, 0);
-
-                        // error checking
-                        //int errAndroidGL = Android.Opengl.GLES20.GlGetError();
-                        //ALL20 errGenericGL = GL20.GetError();
-                        //if (errAndroidGL != Android.Opengl.GLES20.GlNoError || errGenericGL != ALL20.NoError)
-                        //    Console.WriteLine(string.Format("OpenGL ES 2.0:\n\tAndroid error: {0,10:X}\n\tGeneric error: {1, 10:X}", errAndroidGL, errGenericGL));
-                    }
-                    else
-                    {
-                        GL11.BindTexture(ALL11.Texture2D, _name);
-                        GL11.TexParameter(ALL11.Texture2D, ALL11.TextureMinFilter,
-                                          (int)filter);
-                        GL11.TexParameter(ALL11.Texture2D, ALL11.TextureMagFilter,
-                                          (int)filter);
-						GL11.TexParameter(ALL11.Texture2D, ALL11.TextureWrapS, (int)wrap);
-						GL11.TexParameter(ALL11.Texture2D, ALL11.TextureWrapT, (int)wrap);
-						Android.Opengl.GLUtils.TexImage2D((int)ALL11.Texture2D, 0,
-                                                          imagePadded, 0);
-
-                        // free bitmap
-                        imageSource.Recycle();
-                    }
-                }
-            }
-
-            _maxS = _size.Width / (float)_width;
-            _maxT = _size.Height / (float)_height;
-        }
-
-        public void InitWithData(IntPtr data, SurfaceFormat pixelFormat, int width, int height, Size size, ALL11 filter)
-        {
-			InitWithData(data, pixelFormat, width, height, size, filter, ALL11.Repeat);
-		}
-
-		public void InitWithData(IntPtr data, SurfaceFormat pixelFormat, int width, int height, Size size, ALL11 filter, ALL11 wrap)
-		{
-            if (GraphicsDevice.OpenGLESVersion == OpenTK.Graphics.GLContextVersion.Gles2_0)
-            {
-				if (!MathHelper.IsPowerOfTwo(width) || !MathHelper.IsPowerOfTwo(height))
-				{
-					filter = ALL11.Linear;
-					wrap = ALL11.ClampToEdge;
-				}
-                GL20.GenTextures(1, ref _name);
-                GL20.BindTexture(ALL20.Texture2D, _name);
-                GL20.TexParameter(ALL20.Texture2D, ALL20.TextureMinFilter, (int)filter);
-                GL20.TexParameter(ALL20.Texture2D, ALL20.TextureMagFilter, (int)filter);
-                GL20.TexParameter(ALL20.Texture2D, ALL20.TextureWrapS, (int)wrap);
-                GL20.TexParameter(ALL20.Texture2D, ALL20.TextureWrapT, (int)wrap);
-
-                switch (pixelFormat)
-                {
-                    case SurfaceFormat.Color /*kTexture2DPixelFormat_RGBA8888*/:
-                    case SurfaceFormat.Dxt1:
-                    case SurfaceFormat.Dxt3:
-                        //sz = 4;
-                        GL20.TexImage2D(ALL20.Texture2D, 0, (int)ALL20.Rgba, (int)width, (int)height, 0, ALL20.Rgba, ALL20.UnsignedByte, data);
-                        break;
-                    case SurfaceFormat.Bgra4444 /*kTexture2DPixelFormat_RGBA4444*/:
-                        //sz = 2;
-                        GL20.TexImage2D(ALL20.Texture2D, 0, (int)ALL20.Rgba, (int)width, (int)height, 0, ALL20.Rgba, ALL20.UnsignedShort4444, data);
-                        break;
-                    case SurfaceFormat.Bgra5551 /*kTexture2DPixelFormat_RGB5A1*/:
-                        //sz = 2;
-                        GL20.TexImage2D(ALL20.Texture2D, 0, (int)ALL20.Rgba, (int)width, (int)height, 0, ALL20.Rgba, ALL20.UnsignedShort5551, data);
-                        break;
-                    case SurfaceFormat.Alpha8 /*kTexture2DPixelFormat_A8*/:
-                        //sz = 1;
-                        GL20.TexImage2D(ALL20.Texture2D, 0, (int)ALL20.Alpha, (int)width, (int)height, 0, ALL20.Alpha, ALL20.UnsignedByte, data);
-                        break;
-                    default:
-                        throw new NotSupportedException("Texture format");
-                }
-            }
-            else
-            {
-                GL11.GenTextures(1, ref _name);
-                GL11.BindTexture(ALL11.Texture2D, _name);
-                GL11.TexParameter(ALL11.Texture2D, ALL11.TextureMinFilter, (int)filter);
-                GL11.TexParameter(ALL11.Texture2D, ALL11.TextureMagFilter, (int)filter);
-                GL11.TexParameter(ALL11.Texture2D, ALL11.TextureWrapS, (int)ALL11.ClampToEdge);
-                GL11.TexParameter(ALL11.Texture2D, ALL11.TextureWrapT, (int)ALL11.ClampToEdge);
-
-<<<<<<< HEAD
-                int sz = 0;
-				
-				switch (pixelFormat)
-=======
-                switch (pixelFormat)
->>>>>>> 60eba082
-                {
-                    case SurfaceFormat.Color /*kTexture2DPixelFormat_RGBA8888*/:
-                    case SurfaceFormat.Dxt1:
-                    case SurfaceFormat.Dxt3:
-                        GL11.TexImage2D(ALL11.Texture2D, 0, (int)ALL11.Rgba, (int)width, (int)height, 0, ALL11.Rgba, ALL11.UnsignedByte, data);
-                        break;
-                    case SurfaceFormat.Bgra4444 /*kTexture2DPixelFormat_RGBA4444*/:
-                        GL11.TexImage2D(ALL11.Texture2D, 0, (int)ALL11.Rgba, (int)width, (int)height, 0, ALL11.Rgba, ALL11.UnsignedShort4444, data);
-                        break;
-                    case SurfaceFormat.Bgra5551 /*kTexture2DPixelFormat_RGB5A1*/:
-                        GL11.TexImage2D(ALL11.Texture2D, 0, (int)ALL11.Rgba, (int)width, (int)height, 0, ALL11.Rgba, ALL11.UnsignedShort5551, data);
-                        break;
-                    case SurfaceFormat.Alpha8 /*kTexture2DPixelFormat_A8*/:
-                        GL11.TexImage2D(ALL11.Texture2D, 0, (int)ALL11.Alpha, (int)width, (int)height, 0, ALL11.Alpha, ALL11.UnsignedByte, data);
-                        break;
-                    default:
-                        throw new NotSupportedException("Texture format");
-                }
-            }
-			
-			_size = size;
-			_width = width;
-			_height = height;
-            _format = pixelFormat;
-            _maxS = size.Width / (float)_width;
-            _maxT = size.Height / (float)_height;
-        }
-
-        public void RetryToCreateTexture()
-        {
-            if (_originalBitmap == null) return;
-
-            InitWithBitmap(_originalBitmap, _originalFilter, _originalWrap);
-            if (_name != 0)
-            {
-                _originalBitmap.Dispose();
-                _originalBitmap = null;
-            }
-        }
-
-        public void Dispose()
-        {
-            if (_originalBitmap != null)
-            {
-                _originalBitmap.Dispose();
-                _originalBitmap = null;
-            }
-
-            if (_name != 0)
-            {
-                if (GraphicsDevice.OpenGLESVersion == OpenTK.Graphics.GLContextVersion.Gles2_0)
-                    GL20.DeleteTextures(1, ref _name);
-                else
-                    GL11.DeleteTextures(1, ref _name);
-            }
-        }
-
-        private static byte GetBits64(ulong source, int first, int length, int shift)
-        {
-            uint[] bitmasks = { 0x00, 0x01, 0x03, 0x07, 0x0f, 0x1f, 0x3f, 0x7f, 0xff };
-            uint bitmask = bitmasks[length];
-            source = source >> first;
-            source = source & bitmask;
-            source = source << shift;
-            return (byte)source;
-        }
-
-        private static byte GetBits(uint source, int first, int length, int shift)
-        {
-            uint[] bitmasks = { 0x00, 0x01, 0x03, 0x07, 0x0f, 0x1f, 0x3f, 0x7f, 0xff };
-
-            uint bitmask = bitmasks[length];
-            source = source >> first;
-            source = source & bitmask;
-            source = source << shift;
-            return (byte)source;
-        }
-
-
-        private static void SetColorFromPacked(byte[] data, int offset, byte alpha, uint packed)
-        {
-            byte r = (byte)(GetBits(packed, 0, 8, 0));
-            byte g = (byte)(GetBits(packed, 8, 8, 0));
-            byte b = (byte)(GetBits(packed, 16, 8, 0));
-            data[offset] = r;
-            data[offset + 1] = g;
-            data[offset + 2] = b;
-            data[offset + 3] = alpha;
-        }
-
-        private static void ColorsFromPacked(uint[] colors, uint c0, uint c1, bool flag)
-        {
-            uint rb0, rb1, rb2, rb3, g0, g1, g2, g3;
-
-            rb0 = (c0 << 3 | c0 << 8) & 0xf800f8;
-            rb1 = (c1 << 3 | c1 << 8) & 0xf800f8;
-            rb0 += (rb0 >> 5) & 0x070007;
-            rb1 += (rb1 >> 5) & 0x070007;
-            g0 = (c0 << 5) & 0x00fc00;
-            g1 = (c1 << 5) & 0x00fc00;
-            g0 += (g0 >> 6) & 0x000300;
-            g1 += (g1 >> 6) & 0x000300;
-
-            colors[0] = rb0 + g0;
-            colors[1] = rb1 + g1;
-
-            if (c0 > c1 || flag)
-            {
-                rb2 = (((2 * rb0 + rb1) * 21) >> 6) & 0xff00ff;
-                rb3 = (((2 * rb1 + rb0) * 21) >> 6) & 0xff00ff;
-                g2 = (((2 * g0 + g1) * 21) >> 6) & 0x00ff00;
-                g3 = (((2 * g1 + g0) * 21) >> 6) & 0x00ff00;
-                colors[3] = rb3 + g3;
-            }
-            else
-            {
-                rb2 = ((rb0 + rb1) >> 1) & 0xff00ff;
-                g2 = ((g0 + g1) >> 1) & 0x00ff00;
-                colors[3] = 0;
-            }
-
-            colors[2] = rb2 + g2;
-        }
-
-        static public ESTexture2D InitiFromDxt3File(BinaryReader rdr, int length, int width, int height)
-        {
-            byte[] b = GetBits(width, length, height, rdr);
-
-            // Copy bits
-            IntPtr pointer = Marshal.AllocHGlobal(length);
-            Marshal.Copy(b, 0, pointer, length);
-            ESTexture2D result = new ESTexture2D(pointer, SurfaceFormat.Dxt3, width, height, new Size(width, height), ALL11.Linear);
-            Marshal.FreeHGlobal(pointer);
-            return result;
-        }
-
-        public static byte[] GetBits(int width, int length, int height, BinaryReader rdr)
-        {
-            int xoffset = 0;
-            int yoffset = 0;
-            int rowLength = width * 4;
-            byte[] b = new byte[length];
-            ulong alpha;
-            ushort c0, c1;
-            uint[] colors = new uint[4];
-            uint lu;
-            for (int y = 0; y < height / 4; y++)
-            {
-                yoffset = y * 4;
-                for (int x = 0; x < width / 4; x++)
-                {
-                    xoffset = x * 4;
-                    alpha = rdr.ReadUInt64();
-                    c0 = rdr.ReadUInt16();
-                    c1 = rdr.ReadUInt16();
-                    ColorsFromPacked(colors, c0, c1, true);
-                    lu = rdr.ReadUInt32();
-                    for (int i = 0; i < 16; i++)
-                    {
-                        int idx = GetBits(lu, 30 - i * 2, 2, 0);
-                        uint ci = colors[idx];
-                        int ii = 15 - i;
-                        byte a = (byte)(GetBits64(alpha, ii * 4, 4, 0));
-                        a += (byte)(a << 4);
-                        int yy = yoffset + (ii / 4);
-                        int xx = xoffset + (ii % 4);
-                        int offset = yy * rowLength + xx * 4;
-                        SetColorFromPacked(b, offset, a, ci);
-                    }
-                }
-            }
-            return b;
-        }
-
-        public void DrawAtPoint(Vector2 point)
-        {
-            float[] coordinates = { 0, _maxT, _maxS, _maxT, 0, 0, _maxS, 0 };
-            float width = (float)_width * _maxS;
-            float height = (float)_height * _maxT;
-            float[] vertices = {	-width / 2.0f + point.X, -height / 2.0f + point.Y,	0.0f,
-								width / 2.0f + point.X,	-height / 2.0f + point.Y,	0.0f,
-								-width / 2.0f + point.X,	height / 2.0f + point.Y,	0.0f,
-								width / 2.0f + point.X,	height / 2.0f + point.Y,	0.0f };
-
-            GL11.BindTexture(ALL11.Texture2D, _name);
-            GL11.VertexPointer(3, ALL11.Float, 0, vertices);
-            GL11.TexCoordPointer(2, ALL11.Float, 0, coordinates);
-            GL11.DrawArrays(ALL11.TriangleStrip, 0, 4);
-        }
-
-        public void DrawInRect(Rectangle rect)
-        {
-            float[] coordinates = { 0, _maxT, _maxS, _maxT, 0, 0, _maxS, 0 };
-            float[] vertices = { rect.Left, rect.Top, 0.0f, rect.Right, rect.Top, 0.0f, rect.Left, rect.Bottom, 0.0f, rect.Right, rect.Bottom, 0.0f };
-
-            GL11.BindTexture(ALL11.Texture2D, _name);
-            GL11.VertexPointer(3, ALL11.Float, 0, vertices);
-            GL11.TexCoordPointer(2, ALL11.Float, 0, coordinates);
-            GL11.DrawArrays(ALL11.TriangleStrip, 0, 4);
-        }
-
-        public Size ContentSize
-        {
-            get
-            {
-                return _size;
-            }
-        }
-
-        public SurfaceFormat PixelFormat
-        {
-            get
-            {
-                return _format;
-            }
-        }
-
-        public int PixelsWide
-        {
-            get
-            {
-                return _width;
-            }
-        }
-
-        public int PixelsHigh
-        {
-            get
-            {
-                return _height;
-            }
-        }
-
-        public uint Name
-        {
-            get
-            {
-                return _name;
-            }
-        }
-
-        public float MaxS
-        {
-            get
-            {
-                return _maxS;
-            }
-        }
-
-        public float MaxT
-        {
-            get
-            {
-                return _maxT;
-            }
-        }
-
-        public bool Load()
-        {
-            RetryToCreateTexture();
-
-            return _originalBitmap == null;
-        }
-    }
-}
+                    if (GraphicsDevice.OpenGLESVersion ==
+                        OpenTK.Graphics.GLContextVersion.Gles2_0)
+                    {
+                        GL20.BindTexture(ALL20.Texture2D, _name);
+                        GL20.TexParameter(ALL20.Texture2D, ALL20.TextureMinFilter,
+                                          (int)filter);
+                        GL20.TexParameter(ALL20.Texture2D, ALL20.TextureMagFilter,
+                                          (int)filter);
+						GL20.TexParameter(ALL20.Texture2D, ALL20.TextureWrapS, (int)wrap);
+						GL20.TexParameter(ALL20.Texture2D, ALL20.TextureWrapT, (int)wrap);
+						Android.Opengl.GLUtils.TexImage2D((int)ALL20.Texture2D, 0,
+                                                          imagePadded, 0);
+
+                        // error checking
+                        //int errAndroidGL = Android.Opengl.GLES20.GlGetError();
+                        //ALL20 errGenericGL = GL20.GetError();
+                        //if (errAndroidGL != Android.Opengl.GLES20.GlNoError || errGenericGL != ALL20.NoError)
+                        //    Console.WriteLine(string.Format("OpenGL ES 2.0:\n\tAndroid error: {0,10:X}\n\tGeneric error: {1, 10:X}", errAndroidGL, errGenericGL));
+                    }
+                    else
+                    {
+                        GL11.BindTexture(ALL11.Texture2D, _name);
+                        GL11.TexParameter(ALL11.Texture2D, ALL11.TextureMinFilter,
+                                          (int)filter);
+                        GL11.TexParameter(ALL11.Texture2D, ALL11.TextureMagFilter,
+                                          (int)filter);
+						GL11.TexParameter(ALL11.Texture2D, ALL11.TextureWrapS, (int)wrap);
+						GL11.TexParameter(ALL11.Texture2D, ALL11.TextureWrapT, (int)wrap);
+						Android.Opengl.GLUtils.TexImage2D((int)ALL11.Texture2D, 0,
+                                                          imagePadded, 0);
+
+                        // free bitmap
+                        imageSource.Recycle();
+                    }
+                }
+            }
+
+            _maxS = _size.Width / (float)_width;
+            _maxT = _size.Height / (float)_height;
+        }
+
+        public void InitWithData(IntPtr data, SurfaceFormat pixelFormat, int width, int height, Size size, ALL11 filter)
+        {
+			InitWithData(data, pixelFormat, width, height, size, filter, ALL11.Repeat);
+		}
+
+		public void InitWithData(IntPtr data, SurfaceFormat pixelFormat, int width, int height, Size size, ALL11 filter, ALL11 wrap)
+		{
+            if (GraphicsDevice.OpenGLESVersion == OpenTK.Graphics.GLContextVersion.Gles2_0)
+            {
+				if (!MathHelper.IsPowerOfTwo(width) || !MathHelper.IsPowerOfTwo(height))
+				{
+					filter = ALL11.Linear;
+					wrap = ALL11.ClampToEdge;
+				}
+                GL20.GenTextures(1, ref _name);
+                GL20.BindTexture(ALL20.Texture2D, _name);
+                GL20.TexParameter(ALL20.Texture2D, ALL20.TextureMinFilter, (int)filter);
+                GL20.TexParameter(ALL20.Texture2D, ALL20.TextureMagFilter, (int)filter);
+                GL20.TexParameter(ALL20.Texture2D, ALL20.TextureWrapS, (int)wrap);
+                GL20.TexParameter(ALL20.Texture2D, ALL20.TextureWrapT, (int)wrap);
+
+                switch (pixelFormat)
+                {
+                    case SurfaceFormat.Color /*kTexture2DPixelFormat_RGBA8888*/:
+                    case SurfaceFormat.Dxt1:
+                    case SurfaceFormat.Dxt3:
+                        //sz = 4;
+                        GL20.TexImage2D(ALL20.Texture2D, 0, (int)ALL20.Rgba, (int)width, (int)height, 0, ALL20.Rgba, ALL20.UnsignedByte, data);
+                        break;
+                    case SurfaceFormat.Bgra4444 /*kTexture2DPixelFormat_RGBA4444*/:
+                        //sz = 2;
+                        GL20.TexImage2D(ALL20.Texture2D, 0, (int)ALL20.Rgba, (int)width, (int)height, 0, ALL20.Rgba, ALL20.UnsignedShort4444, data);
+                        break;
+                    case SurfaceFormat.Bgra5551 /*kTexture2DPixelFormat_RGB5A1*/:
+                        //sz = 2;
+                        GL20.TexImage2D(ALL20.Texture2D, 0, (int)ALL20.Rgba, (int)width, (int)height, 0, ALL20.Rgba, ALL20.UnsignedShort5551, data);
+                        break;
+                    case SurfaceFormat.Alpha8 /*kTexture2DPixelFormat_A8*/:
+                        //sz = 1;
+                        GL20.TexImage2D(ALL20.Texture2D, 0, (int)ALL20.Alpha, (int)width, (int)height, 0, ALL20.Alpha, ALL20.UnsignedByte, data);
+                        break;
+                    default:
+                        throw new NotSupportedException("Texture format");
+                }
+            }
+            else
+            {
+                GL11.GenTextures(1, ref _name);
+                GL11.BindTexture(ALL11.Texture2D, _name);
+                GL11.TexParameter(ALL11.Texture2D, ALL11.TextureMinFilter, (int)filter);
+                GL11.TexParameter(ALL11.Texture2D, ALL11.TextureMagFilter, (int)filter);
+                GL11.TexParameter(ALL11.Texture2D, ALL11.TextureWrapS, (int)ALL11.ClampToEdge);
+                GL11.TexParameter(ALL11.Texture2D, ALL11.TextureWrapT, (int)ALL11.ClampToEdge);
+
+                switch (pixelFormat)
+                {
+                    case SurfaceFormat.Color /*kTexture2DPixelFormat_RGBA8888*/:
+                    case SurfaceFormat.Dxt1:
+                    case SurfaceFormat.Dxt3:
+                        GL11.TexImage2D(ALL11.Texture2D, 0, (int)ALL11.Rgba, (int)width, (int)height, 0, ALL11.Rgba, ALL11.UnsignedByte, data);
+                        break;
+                    case SurfaceFormat.Bgra4444 /*kTexture2DPixelFormat_RGBA4444*/:
+                        GL11.TexImage2D(ALL11.Texture2D, 0, (int)ALL11.Rgba, (int)width, (int)height, 0, ALL11.Rgba, ALL11.UnsignedShort4444, data);
+                        break;
+                    case SurfaceFormat.Bgra5551 /*kTexture2DPixelFormat_RGB5A1*/:
+                        GL11.TexImage2D(ALL11.Texture2D, 0, (int)ALL11.Rgba, (int)width, (int)height, 0, ALL11.Rgba, ALL11.UnsignedShort5551, data);
+                        break;
+                    case SurfaceFormat.Alpha8 /*kTexture2DPixelFormat_A8*/:
+                        GL11.TexImage2D(ALL11.Texture2D, 0, (int)ALL11.Alpha, (int)width, (int)height, 0, ALL11.Alpha, ALL11.UnsignedByte, data);
+                        break;
+                    default:
+                        throw new NotSupportedException("Texture format");
+                }
+            }
+			
+			_size = size;
+			_width = width;
+			_height = height;
+            _format = pixelFormat;
+            _maxS = size.Width / (float)_width;
+            _maxT = size.Height / (float)_height;
+        }
+
+        public void RetryToCreateTexture()
+        {
+            if (_originalBitmap == null) return;
+
+            InitWithBitmap(_originalBitmap, _originalFilter, _originalWrap);
+            if (_name != 0)
+            {
+                _originalBitmap.Dispose();
+                _originalBitmap = null;
+            }
+        }
+
+        public void Dispose()
+        {
+            if (_originalBitmap != null)
+            {
+                _originalBitmap.Dispose();
+                _originalBitmap = null;
+            }
+
+            if (_name != 0)
+            {
+                if (GraphicsDevice.OpenGLESVersion == OpenTK.Graphics.GLContextVersion.Gles2_0)
+                    GL20.DeleteTextures(1, ref _name);
+                else
+                    GL11.DeleteTextures(1, ref _name);
+            }
+        }
+
+        private static byte GetBits64(ulong source, int first, int length, int shift)
+        {
+            uint[] bitmasks = { 0x00, 0x01, 0x03, 0x07, 0x0f, 0x1f, 0x3f, 0x7f, 0xff };
+            uint bitmask = bitmasks[length];
+            source = source >> first;
+            source = source & bitmask;
+            source = source << shift;
+            return (byte)source;
+        }
+
+        private static byte GetBits(uint source, int first, int length, int shift)
+        {
+            uint[] bitmasks = { 0x00, 0x01, 0x03, 0x07, 0x0f, 0x1f, 0x3f, 0x7f, 0xff };
+
+            uint bitmask = bitmasks[length];
+            source = source >> first;
+            source = source & bitmask;
+            source = source << shift;
+            return (byte)source;
+        }
+
+
+        private static void SetColorFromPacked(byte[] data, int offset, byte alpha, uint packed)
+        {
+            byte r = (byte)(GetBits(packed, 0, 8, 0));
+            byte g = (byte)(GetBits(packed, 8, 8, 0));
+            byte b = (byte)(GetBits(packed, 16, 8, 0));
+            data[offset] = r;
+            data[offset + 1] = g;
+            data[offset + 2] = b;
+            data[offset + 3] = alpha;
+        }
+
+        private static void ColorsFromPacked(uint[] colors, uint c0, uint c1, bool flag)
+        {
+            uint rb0, rb1, rb2, rb3, g0, g1, g2, g3;
+
+            rb0 = (c0 << 3 | c0 << 8) & 0xf800f8;
+            rb1 = (c1 << 3 | c1 << 8) & 0xf800f8;
+            rb0 += (rb0 >> 5) & 0x070007;
+            rb1 += (rb1 >> 5) & 0x070007;
+            g0 = (c0 << 5) & 0x00fc00;
+            g1 = (c1 << 5) & 0x00fc00;
+            g0 += (g0 >> 6) & 0x000300;
+            g1 += (g1 >> 6) & 0x000300;
+
+            colors[0] = rb0 + g0;
+            colors[1] = rb1 + g1;
+
+            if (c0 > c1 || flag)
+            {
+                rb2 = (((2 * rb0 + rb1) * 21) >> 6) & 0xff00ff;
+                rb3 = (((2 * rb1 + rb0) * 21) >> 6) & 0xff00ff;
+                g2 = (((2 * g0 + g1) * 21) >> 6) & 0x00ff00;
+                g3 = (((2 * g1 + g0) * 21) >> 6) & 0x00ff00;
+                colors[3] = rb3 + g3;
+            }
+            else
+            {
+                rb2 = ((rb0 + rb1) >> 1) & 0xff00ff;
+                g2 = ((g0 + g1) >> 1) & 0x00ff00;
+                colors[3] = 0;
+            }
+
+            colors[2] = rb2 + g2;
+        }
+
+        static public ESTexture2D InitiFromDxt3File(BinaryReader rdr, int length, int width, int height)
+        {
+            byte[] b = GetBits(width, length, height, rdr);
+
+            // Copy bits
+            IntPtr pointer = Marshal.AllocHGlobal(length);
+            Marshal.Copy(b, 0, pointer, length);
+            ESTexture2D result = new ESTexture2D(pointer, SurfaceFormat.Dxt3, width, height, new Size(width, height), ALL11.Linear);
+            Marshal.FreeHGlobal(pointer);
+            return result;
+        }
+
+        public static byte[] GetBits(int width, int length, int height, BinaryReader rdr)
+        {
+            int xoffset = 0;
+            int yoffset = 0;
+            int rowLength = width * 4;
+            byte[] b = new byte[length];
+            ulong alpha;
+            ushort c0, c1;
+            uint[] colors = new uint[4];
+            uint lu;
+            for (int y = 0; y < height / 4; y++)
+            {
+                yoffset = y * 4;
+                for (int x = 0; x < width / 4; x++)
+                {
+                    xoffset = x * 4;
+                    alpha = rdr.ReadUInt64();
+                    c0 = rdr.ReadUInt16();
+                    c1 = rdr.ReadUInt16();
+                    ColorsFromPacked(colors, c0, c1, true);
+                    lu = rdr.ReadUInt32();
+                    for (int i = 0; i < 16; i++)
+                    {
+                        int idx = GetBits(lu, 30 - i * 2, 2, 0);
+                        uint ci = colors[idx];
+                        int ii = 15 - i;
+                        byte a = (byte)(GetBits64(alpha, ii * 4, 4, 0));
+                        a += (byte)(a << 4);
+                        int yy = yoffset + (ii / 4);
+                        int xx = xoffset + (ii % 4);
+                        int offset = yy * rowLength + xx * 4;
+                        SetColorFromPacked(b, offset, a, ci);
+                    }
+                }
+            }
+            return b;
+        }
+
+        public void DrawAtPoint(Vector2 point)
+        {
+            float[] coordinates = { 0, _maxT, _maxS, _maxT, 0, 0, _maxS, 0 };
+            float width = (float)_width * _maxS;
+            float height = (float)_height * _maxT;
+            float[] vertices = {	-width / 2.0f + point.X, -height / 2.0f + point.Y,	0.0f,
+								width / 2.0f + point.X,	-height / 2.0f + point.Y,	0.0f,
+								-width / 2.0f + point.X,	height / 2.0f + point.Y,	0.0f,
+								width / 2.0f + point.X,	height / 2.0f + point.Y,	0.0f };
+
+            GL11.BindTexture(ALL11.Texture2D, _name);
+            GL11.VertexPointer(3, ALL11.Float, 0, vertices);
+            GL11.TexCoordPointer(2, ALL11.Float, 0, coordinates);
+            GL11.DrawArrays(ALL11.TriangleStrip, 0, 4);
+        }
+
+        public void DrawInRect(Rectangle rect)
+        {
+            float[] coordinates = { 0, _maxT, _maxS, _maxT, 0, 0, _maxS, 0 };
+            float[] vertices = { rect.Left, rect.Top, 0.0f, rect.Right, rect.Top, 0.0f, rect.Left, rect.Bottom, 0.0f, rect.Right, rect.Bottom, 0.0f };
+
+            GL11.BindTexture(ALL11.Texture2D, _name);
+            GL11.VertexPointer(3, ALL11.Float, 0, vertices);
+            GL11.TexCoordPointer(2, ALL11.Float, 0, coordinates);
+            GL11.DrawArrays(ALL11.TriangleStrip, 0, 4);
+        }
+
+        public Size ContentSize
+        {
+            get
+            {
+                return _size;
+            }
+        }
+
+        public SurfaceFormat PixelFormat
+        {
+            get
+            {
+                return _format;
+            }
+        }
+
+        public int PixelsWide
+        {
+            get
+            {
+                return _width;
+            }
+        }
+
+        public int PixelsHigh
+        {
+            get
+            {
+                return _height;
+            }
+        }
+
+        public uint Name
+        {
+            get
+            {
+                return _name;
+            }
+        }
+
+        public float MaxS
+        {
+            get
+            {
+                return _maxS;
+            }
+        }
+
+        public float MaxT
+        {
+            get
+            {
+                return _maxT;
+            }
+        }
+
+        public bool Load()
+        {
+            RetryToCreateTexture();
+
+            return _originalBitmap == null;
+        }
+    }
+}