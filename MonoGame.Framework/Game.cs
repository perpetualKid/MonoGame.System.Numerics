--- conflicted
+++ resolved
@@ -368,14 +368,14 @@
 
         protected virtual void Draw(GameTime gameTime)
         {
-<<<<<<< HEAD
 #if ANDROID
+            // TODO: It should be possible to move this call to
+            //       PrimaryThreadLoader.DoLoads into
+            //       AndroidGamePlatform.BeforeDraw and remove the need for the
+            //       #if ANDROID check.
             PrimaryThreadLoader.DoLoads();
 #endif
-            _drawables.ForEachFilteredItem(d => d.Draw(gameTime));
-=======
             _drawables.ForEachFilteredItem(DrawAction, gameTime);
->>>>>>> dfe2f953
         }
 
         private static readonly Action<IUpdateable, GameTime> UpdateAction =
