--- conflicted
+++ resolved
@@ -40,18 +40,18 @@
 // 
 using System;
 using System.Runtime.InteropServices;
-using System.Collections.Generic;
-using System.Text;
+using System.Collections.Generic;
+using System.Text;
 using Microsoft.Xna.Framework;
 
 #if MONOMAC
 using MonoMac.OpenGL;
-#elif WINDOWS || LINUX
-using OpenTK.Graphics.OpenGL;
+#elif WINDOWS || LINUX
+using OpenTK.Graphics.OpenGL;
 #elif WINRT
 // TODO
 #elif GLES
-using OpenTK.Graphics.ES20;
+using OpenTK.Graphics.ES20;
 using VertexAttribPointerType = OpenTK.Graphics.ES20.All;
 using TextureUnit = OpenTK.Graphics.ES20.All;
 using TextureTarget = OpenTK.Graphics.ES20.All;
@@ -61,8 +61,8 @@
 #elif PSS
 using Sce.Pss.Core.Graphics;
 using PssVertexBuffer = Sce.Pss.Core.Graphics.VertexBuffer;
-#endif
-
+#endif
+
 namespace Microsoft.Xna.Framework.Graphics
 {
 	internal class SpriteBatcher
@@ -70,13 +70,13 @@
 		private const int InitialBatchSize = 256;
 		private const int InitialVertexArraySize = 256;
 		List<SpriteBatchItem> _batchItemList;
-		Queue<SpriteBatchItem> _freeBatchItemQueue;
-
-        GraphicsDevice _device;
-
+		Queue<SpriteBatchItem> _freeBatchItemQueue;
+
+        GraphicsDevice _device;
+
         short[] _index;
 
-#if DIRECTX
+#if DIRECTX
         VertexPositionColorTexture[] _vertexArray;
 #elif OPENGL
 		VertexPosition2ColorTexture[] _vertexArray;
@@ -93,53 +93,28 @@
             _device = device;
 
 			_batchItemList = new List<SpriteBatchItem>(InitialBatchSize);
-			_freeBatchItemQueue = new Queue<SpriteBatchItem>(InitialBatchSize);
-
-            _index = new short[6 * InitialVertexArraySize];
-            for (int i = 0; i < InitialVertexArraySize; i++)
-            {
-                _index[i * 6 + 0] = (short)(i * 4);
-                _index[i * 6 + 1] = (short)(i * 4 + 1);
-                _index[i * 6 + 2] = (short)(i * 4 + 2);
-                _index[i * 6 + 3] = (short)(i * 4 + 1);
-                _index[i * 6 + 4] = (short)(i * 4 + 3);
-                _index[i * 6 + 5] = (short)(i * 4 + 2);
+			_freeBatchItemQueue = new Queue<SpriteBatchItem>(InitialBatchSize);
+
+            _index = new short[6 * InitialVertexArraySize];
+            for (int i = 0; i < InitialVertexArraySize; i++)
+            {
+                _index[i * 6 + 0] = (short)(i * 4);
+                _index[i * 6 + 1] = (short)(i * 4 + 1);
+                _index[i * 6 + 2] = (short)(i * 4 + 2);
+                _index[i * 6 + 3] = (short)(i * 4 + 1);
+                _index[i * 6 + 4] = (short)(i * 4 + 3);
+                _index[i * 6 + 5] = (short)(i * 4 + 2);
             }
 
-#if DIRECTX
-            _vertexArray = new VertexPositionColorTexture[InitialVertexArraySize * 4];
+#if DIRECTX
+            _vertexArray = new VertexPositionColorTexture[InitialVertexArraySize * 4];
 #elif OPENGL
 			_vertexArray = new VertexPosition2ColorTexture[4*InitialVertexArraySize];
 			_vertexHandle = GCHandle.Alloc(_vertexArray,GCHandleType.Pinned);
-<<<<<<< HEAD
 			_indexHandle = GCHandle.Alloc(_index,GCHandleType.Pinned);		
-=======
-			_indexHandle = GCHandle.Alloc(_index,GCHandleType.Pinned);
-			
-			for ( int i = 0; i < InitialVertexArraySize; i++ )
-			{
-				_index[i*6+0] = (ushort)(i*4);
-				_index[i*6+1] = (ushort)(i*4+1);
-				_index[i*6+2] = (ushort)(i*4+2);
-				_index[i*6+3] = (ushort)(i*4+1);
-				_index[i*6+4] = (ushort)(i*4+3);
-				_index[i*6+5] = (ushort)(i*4+2);
-			}
 #elif PSS
             _vertexArray = new VertexPosition2ColorTexture[4*InitialVertexArraySize];
             _vertexBuffer = new PssVertexBuffer(InitialVertexArraySize, 6 * InitialVertexArraySize, VertexFormat.Float2, VertexFormat.UByte4N, VertexFormat.Float2);
-            _index = new ushort[6*InitialVertexArraySize];
-
-            for ( int i = 0; i < InitialVertexArraySize; i++ )
-         {
-             _index[i*6+0] = (ushort)(i*4);
-             _index[i*6+1] = (ushort)(i*4+1);
-             _index[i*6+2] = (ushort)(i*4+2);
-             _index[i*6+3] = (ushort)(i*4+1);
-             _index[i*6+4] = (ushort)(i*4+3);
-             _index[i*6+5] = (ushort)(i*4+2);
-         }
->>>>>>> 5c4cc489
 #endif
 		}
 		
@@ -155,7 +130,7 @@
 		}
 		
 		int CompareTexture ( SpriteBatchItem a, SpriteBatchItem b )
-		{
+		{
             return ReferenceEquals( a.Texture, b.Texture ) ? 0 : 1;
 		}
 		
@@ -240,11 +215,11 @@
 				if ( shouldFlush )
 				{
 					FlushVertexArray( startIndex, index );
-					startIndex = index;
+					startIndex = index;
                     tex = item.Texture;
 					
-#if DIRECTX
-                    startIndex = index = 0;
+#if DIRECTX
+                    startIndex = index = 0;
                     _device.Textures[0] = tex;	  
 #elif OPENGL
 					GL.ActiveTexture(TextureUnit.Texture0);
@@ -253,7 +228,7 @@
 					samplerState.Activate(TextureTarget.Texture2D);
 #elif PSS
                     _device._graphics.SetTexture(0, tex._texture2D);
-#endif
+#endif
                 }
 
 				// store the SpriteBatchItem data in our vertexArray
@@ -277,20 +252,20 @@
 			var newCount = _vertexArray.Length / 4;
 			
 			while ( batchSize*4 > newCount )
-				newCount += 128;
-
-            _index = new short[6 * newCount];
-            for (var i = 0; i < newCount; i++)
-            {
-                _index[i * 6 + 0] = (short)(i * 4);
-                _index[i * 6 + 1] = (short)(i * 4 + 1);
-                _index[i * 6 + 2] = (short)(i * 4 + 2);
-                _index[i * 6 + 3] = (short)(i * 4 + 1);
-                _index[i * 6 + 4] = (short)(i * 4 + 3);
-                _index[i * 6 + 5] = (short)(i * 4 + 2);
+				newCount += 128;
+
+            _index = new short[6 * newCount];
+            for (var i = 0; i < newCount; i++)
+            {
+                _index[i * 6 + 0] = (short)(i * 4);
+                _index[i * 6 + 1] = (short)(i * 4 + 1);
+                _index[i * 6 + 2] = (short)(i * 4 + 2);
+                _index[i * 6 + 3] = (short)(i * 4 + 1);
+                _index[i * 6 + 4] = (short)(i * 4 + 3);
+                _index[i * 6 + 5] = (short)(i * 4 + 2);
             }
 
-#if DIRECTX
+#if DIRECTX
             _vertexArray = new VertexPositionColorTexture[4 * newCount];
 #elif OPENGL
 			_vertexHandle.Free();
@@ -298,80 +273,48 @@
 			
 			_vertexArray = new VertexPosition2ColorTexture[4*newCount];
 			_vertexHandle = GCHandle.Alloc(_vertexArray,GCHandleType.Pinned);
-<<<<<<< HEAD
 			_indexHandle = GCHandle.Alloc(_index,GCHandleType.Pinned);			
-#endif
-        }
-=======
-			_indexHandle = GCHandle.Alloc(_index,GCHandleType.Pinned);
-			
-			for ( int i = 0; i < newCount; i++ )
-			{
-				_index[i*6+0] = (ushort)(i*4);
-				_index[i*6+1] = (ushort)(i*4+1);
-				_index[i*6+2] = (ushort)(i*4+2);
-				_index[i*6+3] = (ushort)(i*4+1);
-				_index[i*6+4] = (ushort)(i*4+3);
-				_index[i*6+5] = (ushort)(i*4+2);
-			}
 #elif PSS
             _vertexBuffer.Dispose();
             _vertexBuffer = new PssVertexBuffer(newCount, 6 * newCount, VertexFormat.Float2, VertexFormat.UByte4N, VertexFormat.Float2);
             
             _vertexArray = new VertexPosition2ColorTexture[4*newCount];
-            _index = new ushort[6*newCount];
-            for ( int i = 0; i < newCount; i++ )
-            {
-                _index[i*6+0] = (ushort)(i*4);
-                _index[i*6+1] = (ushort)(i*4+1);
-                _index[i*6+2] = (ushort)(i*4+2);
-                _index[i*6+3] = (ushort)(i*4+1);
-                _index[i*6+4] = (ushort)(i*4+3);
-                _index[i*6+5] = (ushort)(i*4+2);
-            }
-#endif
-		}
->>>>>>> 5c4cc489
+#endif
+		}
 
 		void FlushVertexArray( int start, int end )
 		{
             if ( start == end )
-                return;
-
-            var vertexCount = end - start;
-#if DIRECTX
-
-            _device.DrawUserIndexedPrimitives(
-                PrimitiveType.TriangleList, 
-                _vertexArray, 
-                0,
-                vertexCount, 
-                _index, 
-                0, 
-                (vertexCount / 4) * 2, 
-                VertexPositionColorTexture.VertexDeclaration);
-
+                return;
+
+            var vertexCount = end - start;
+#if DIRECTX
+
+            _device.DrawUserIndexedPrimitives(
+                PrimitiveType.TriangleList, 
+                _vertexArray, 
+                0,
+                vertexCount, 
+                _index, 
+                0, 
+                (vertexCount / 4) * 2, 
+                VertexPositionColorTexture.VertexDeclaration);
+
 #elif OPENGL
 			GL.DrawElements( BeginMode.Triangles,
 				                vertexCount/2*3,
 				                DrawElementsType.UnsignedShort,
 				                (IntPtr)(_indexHandle.AddrOfPinnedObject().ToInt64()+(start/2*3*sizeof(short))) );
-<<<<<<< HEAD
-#endif
-        }
-=======
 #elif PSS
 #warning this should be applied somewhere else
             _device._graphics.Enable(EnableMode.Blend);
             _device._graphics.SetBlendFunc(BlendFuncMode.Add, BlendFuncFactor.SrcAlpha, BlendFuncFactor.OneMinusSrcAlpha);
             
-            var vertexCount = end - start;
             _vertexBuffer.SetVertices(_vertexArray, 0, start, vertexCount);
             _vertexBuffer.SetIndices(_index);
             _device._graphics.SetVertexBuffer(0, _vertexBuffer);
             _device._graphics.DrawArrays(DrawMode.Triangles, start, vertexCount / 2 * 3);
 #endif
 		}
->>>>>>> 5c4cc489
 	}
 }
