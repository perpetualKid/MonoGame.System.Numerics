--- conflicted
+++ resolved
@@ -77,12 +77,9 @@
             this._treeDeleteMenuItem = new System.Windows.Forms.ToolStripMenuItem();
             this.toolStripSeparator4 = new System.Windows.Forms.ToolStripSeparator();
             this._treeRebuildMenuItem = new System.Windows.Forms.ToolStripMenuItem();
-<<<<<<< HEAD
-=======
             this.toolStripSeparator6 = new System.Windows.Forms.ToolStripSeparator();
             this._treeOpenFileLocationMenuItem = new System.Windows.Forms.ToolStripMenuItem();
             this._treeOpenFileMenuItem = new System.Windows.Forms.ToolStripMenuItem();
->>>>>>> c5b84078
             _toolStripSeparator3 = new System.Windows.Forms.ToolStripSeparator();
             _toolStripSeparator1 = new System.Windows.Forms.ToolStripSeparator();
             _toolStripSeparator2 = new System.Windows.Forms.ToolStripSeparator();
@@ -476,8 +473,6 @@
             this._treeRebuildMenuItem.Text = "Rebuild";
             this._treeRebuildMenuItem.Click += new System.EventHandler(this.RebuildItemsMenuItemClick);
             // 
-<<<<<<< HEAD
-=======
             // toolStripSeparator6
             // 
             this.toolStripSeparator6.Name = "toolStripSeparator6";
@@ -497,7 +492,6 @@
             this._treeOpenFileMenuItem.Text = "Open File";
             this._treeOpenFileMenuItem.Click += new System.EventHandler(this.ContextMenu_OpenFile_Click);
             // 
->>>>>>> c5b84078
             // MainView
             // 
             this.AutoScaleDimensions = new System.Drawing.SizeF(6F, 13F);
